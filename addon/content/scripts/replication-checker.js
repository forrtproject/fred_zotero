/**
 * File Description: replication-checker.js
 * This file contains the main plugin logic for checking replications. It initializes the data source (API),
 * creates the matcher, handles library and selected item checks, notifies users, and formats notes.
 * This is the core module that ties everything together.
 */
var ReplicationCheckerPlugin = {
  dataSource: null,
  matcher: null,
  rootURI: null,
  notifierID: null,

  async init(rootURI) {
    this.rootURI = rootURI;

    try {
      // Initialize data source with API
      Zotero.debug("Initializing data source with API");

      this.dataSource = new APIDataSource();
      await this.dataSource.initialize();

      // Create matcher with the API data source
      this.matcher = new BatchMatcher(this.dataSource);

      // Register notifier to watch for new items
      this.registerNotifier();

      Zotero.debug("ReplicationChecker initialized with API data source and notifier");
    } catch (error) {
      Zotero.logError("Failed to initialize data source: " + error);
      throw error;
    }
  },

  /**
   * Register Zotero notifier to watch for new items
   */
  registerNotifier() {
    const notifierCallback = {
      notify: async (event, type, ids, extraData) => {
        if (event === 'add' && type === 'item') {
          // Small delay to ensure item is fully saved
          setTimeout(async () => {
            await this.checkNewItems(ids);
          }, 2000);
        }
      }
    };

    this.notifierID = Zotero.Notifier.registerObserver(notifierCallback, ['item']);
    Zotero.debug("ReplicationChecker: Notifier registered for new items");
  },

  /**
   * Unregister notifier on shutdown
   */
  unregisterNotifier() {
    if (this.notifierID) {
      Zotero.Notifier.unregisterObserver(this.notifierID);
      Zotero.debug("ReplicationChecker: Notifier unregistered");
    }
  },

  /**
   * Check newly added items for replications
   * @param {Array} itemIDs - Array of newly added item IDs
   */
  async checkNewItems(itemIDs) {
  try {
    const itemsToCheck = [];

<<<<<<< HEAD
    for (let itemID of itemIDs) {
      const item = await Zotero.Items.getAsync(itemID);
      
      // Skip attachments, notes, and items already tagged
      if (!item || item.isAttachment() || item.isNote()) {
        continue;
      }
=======
      for (let itemID of itemIDs) {
        const item = await Zotero.Items.getAsync(itemID);

        // Skip attachments, notes, and items already tagged
        if (!item || item.isAttachment() || item.isNote()) {
          continue;
        }
>>>>>>> 1c186085

      let doi = item.getField('DOI');
      if (!doi) {
          const extra = item.getField('extra');
          if (extra) {
              const doiMatch = extra.match(/doi\s*[:=]\s*([^\n]+)/i);
              if (doiMatch) {
                  doi = doiMatch[1].trim();
              }
          }
      }
      if (doi) {
          const normalizedDoi = new BatchMatcher(null)._normalizeDoi(doi); 
          if (normalizedDoi) {
              itemsToCheck.push({ itemID, doi: normalizedDoi });
          }
      }
    }

    if (itemsToCheck.length === 0) {
      return;
    }

    Zotero.debug(`ReplicationChecker: Checking ${itemsToCheck.length} new item(s) for replications`);

    // Check for replications
    const dois = itemsToCheck.map(item => item.doi);
    const results = await this.matcher.checkBatch(dois);

    // Process results and show dialog for items with replications
    for (let result of results) {
      if (result.replications.length > 0) {
        const itemData = itemsToCheck.find(item =>
          item.doi.toLowerCase() === result.doi.toLowerCase()
        );

        if (itemData) {
          await this.showReplicationDialog(itemData.itemID, result.replications);
        }
      }
    }
    } catch (error) {
      Zotero.logError("Error checking new items: " + error);
    }
  },

  /**
   * Show dialog asking user if they want to add replication information
   * @param {number} itemID
   * @param {Array} replications
   */
  async showReplicationDialog(itemID, replications) {
    try {
      const win = Zotero.getMainWindow();
      if (!win) return;

      const item = await Zotero.Items.getAsync(itemID);
      const itemTitle = item.getField('title');

      // Build message
      let message = `Replication studies found for:\n"${itemTitle}"\n\n`;
      message += `Found ${replications.length} replication(s):\n\n`;

      for (let i = 0; i < Math.min(replications.length, 3); i++) {
        const rep = replications[i];
        message += `${i + 1}. ${rep.title_r}\n`;
        message += `   ${this._parseAuthors(rep.author_r)} (${rep.year_r})\n`;
        message += `   Outcome: ${rep.outcome || 'Not specified'}\n\n`;
      }

      if (replications.length > 3) {
        message += `...and ${replications.length - 3} more replication(s)\n\n`;
      }

      message += `Would you like to:\n`;
      message += `• Add "Has Replication" tag\n`;
      message += `• Add detailed note with replication information`;

      // Show confirmation dialog
      const result = Services.prompt.confirm(
        win,
        "Replication Studies Found",
        message
      );

      if (result) {
        // User clicked "OK" - add tag and note
<<<<<<< HEAD
        await this.notifyUserAndAddReplications(itemID, replications);
=======
        await this.notifyUser(itemID, replications);
>>>>>>> 1c186085

        // Show success message
        const progressWin = new Zotero.ProgressWindow();
        progressWin.changeHeadline("Replication Information Added");
        progressWin.show();
        progressWin.addLines([`Added replication information to "${itemTitle}"`]);
        progressWin.startCloseTimer(3000);

        Zotero.debug(`ReplicationChecker: User accepted replication info for item ${itemID}`);
      } else {
        Zotero.debug(`ReplicationChecker: User declined replication info for item ${itemID}`);
      }
    } catch (error) {
      Zotero.logError("Error showing replication dialog: " + error);
    }
  },

  /**
   * Check selected items for replications
   */
  async checkSelectedItems() {
    try {
      const progressWin = new Zotero.ProgressWindow();
      progressWin.changeHeadline("Checking Selected Items for Replications");
      progressWin.show();
      progressWin.addLines(["Scanning selected items..."]);

      const selectedItems = ZoteroIntegration.getSelectedDOIs();
      const libraryItems = await ZoteroIntegration.getAllDOIsFromLibrary();
      const uniqueDois = [...new Set(selectedItems.map(item => item.doi.toLowerCase()))].map(doi => selectedItems.find(item => item.doi.toLowerCase() === doi).doi);

      progressWin.addLines([`Found ${selectedItems.length} items with DOIs (${uniqueDois.length} unique)`]);
      progressWin.addLines(["Checking against replication database..."]);

      const results = await this.matcher.checkBatch(uniqueDois);

      const processedItems = new Set();
      let matchCount = 0;

      for (let result of results) {
        if (result.replications.length > 0) {
          const matchingItems = libraryItems.filter(item =>
            this.matcher._normalizeDoi(item.doi) === result.doi
          );
          for (let selectedItem of matchingItems) {
            if (!processedItems.has(selectedItem.itemID)) {
              try {
                await this.notifyUserAndAddReplications(selectedItem.itemID, result.replications);
                matchCount++;
              } catch (error) {
                Zotero.logError(`Error processing item ${selectedItem.itemID}: ${error.message}`);
              }
              processedItems.add(selectedItem.itemID);
            }
          }
        }
      }

      progressWin.changeHeadline("Check Complete");
      progressWin.addLines([`Added/updated replication notes for ${matchCount} items`]);
      progressWin.startCloseTimer(3000);

      this.showResultsAlert(results, uniqueDois.length, selectedItems.length, true, false);
    } catch (error) {
      Zotero.logError("Error checking selected items: " + error);
      const win = Zotero.getMainWindow();
      if (win) {
        Services.prompt.alert(win, "Zotero Replication Checker", "Error checking selected items: " + error.message);
      }
    }
  },

  /**
   * Check entire collection for replications
   * @param {number} collectionID
   */
  async checkSelectedCollection(collectionID) {
    await this.checkEntireCollection(collectionID);
  },

  async checkEntireCollection(collectionID) {
    try {
      const progressWin = new Zotero.ProgressWindow();
      progressWin.changeHeadline("Checking Collection for Replications");
      progressWin.show();
      progressWin.addLines(["Scanning collection..."]);

      const collectionItems = await ZoteroIntegration.getDOIsFromCollection(collectionID);
      const uniqueDois = [...new Set(collectionItems.map(item => item.doi.toLowerCase()))].map(doi => collectionItems.find(item => item.doi.toLowerCase() === doi).doi);

      progressWin.addLines([`Found ${collectionItems.length} items with DOIs (${uniqueDois.length} unique)`]);
      progressWin.addLines(["Checking against replication database..."]);

      const results = await this.matcher.checkBatch(uniqueDois);

      const processedItems = new Set();
      let matchCount = 0;

      for (let result of results) {
        if (result.replications.length > 0) {
          const matchingItems = collectionItems.filter(item =>
            this.matcher._normalizeDoi(item.doi) === result.doi
          );
          for (let collectionItem of matchingItems) {
            if (!processedItems.has(collectionItem.itemID)) {
              try {
                await this.notifyUserAndAddReplications(collectionItem.itemID, result.replications);
                matchCount++;
              } catch (error) {
                Zotero.logError(`Error processing item ${collectionItem.itemID}: ${error.message}`);
              }
              processedItems.add(collectionItem.itemID);
            }
          }
        }
      }

      progressWin.changeHeadline("Check Complete");
      progressWin.addLines([`Added/updated replication notes for ${matchCount} items`]);
      progressWin.startCloseTimer(3000);

      this.showResultsAlert(results, uniqueDois.length, collectionItems.length, false, true);
    } catch (error) {
      Zotero.logError("Error checking collection: " + error);
      const win = Zotero.getMainWindow();
      if (win) {
        Services.prompt.alert(win, "Zotero Replication Checker", "Error checking collection: " + error.message);
      }
    }
  },

  /**
   * Check entire library for replications
   */
  async checkEntireLibrary() {
    try {
      const progressWin = new Zotero.ProgressWindow();
      progressWin.changeHeadline("Checking Library for Replications");
      progressWin.show();
      progressWin.addLines(["Scanning library..."]);

      const libraryItems = await ZoteroIntegration.getAllDOIsFromLibrary();
      const uniqueDois = [...new Set(libraryItems.map(item => item.doi.toLowerCase()))].map(doi => libraryItems.find(item => item.doi.toLowerCase() === doi).doi);

      progressWin.addLines([`Found ${libraryItems.length} items with DOIs (${uniqueDois.length} unique)`]);
      progressWin.addLines(["Checking against replication database..."]);

      const results = await this.matcher.checkBatch(uniqueDois);

      const processedItems = new Set();
      let matchCount = 0;

      for (let result of results) {
        if (result.replications.length > 0) {
          const matchingItems = libraryItems.filter(item =>
            this.matcher._normalizeDoi(item.doi) === result.doi
          );
          for (let libraryItem of matchingItems) {
            if (!processedItems.has(libraryItem.itemID)) {
              try {
                await this.notifyUserAndAddReplications(libraryItem.itemID, result.replications);
                matchCount++;
              } catch (error) {
                Zotero.logError(`Error processing item ${libraryItem.itemID}: ${error.message}`);
              }
              processedItems.add(libraryItem.itemID);
            }
          }
        }
      }

      progressWin.changeHeadline("Check Complete");
      progressWin.addLines([`Added/updated replication notes for ${matchCount} items`]);
      progressWin.startCloseTimer(3000);

      this.showResultsAlert(results, uniqueDois.length, libraryItems.length, false, false);
    } catch (error) {
      Zotero.logError("Error checking library: " + error);
      const win = Zotero.getMainWindow();
      if (win) {
        Services.prompt.alert(win, "Zotero Replication Checker", "Error checking library: " + error.message);
      }
    }
  },

<<<<<<< HEAD
/**
 * Notify user about replications found
 * @param {number} itemID
 * @param {Array} replications
 */
async notifyUser(itemID, replications) {
  try {
    const item = await Zotero.Items.getAsync(itemID);

    // Deduplicate replications by doi_r
    const seen = new Set();
    const uniqueReplications = replications.filter(rep => {
      const doi_r = (rep.doi_r || '').trim();
      if (doi_r && !seen.has(doi_r)) {
        seen.add(doi_r);
        return true;
      }
      return false;
    });

    // Always add "Has Replication" tag if missing
    await ZoteroIntegration.addTag(itemID, "Has Replication");

    // Add outcome tags based on current replications (duplicates ignored)
    const allowedOutcomes = {
      successful: "Replication: Successful",
      failure: "Replication: Failure",
      mixed: "Replication: Mixed"
    };
    const uniqueOutcomes = new Set(
      uniqueReplications
        .map(r => r.outcome && typeof r.outcome === 'string' ? r.outcome.toLowerCase() : null)
        .filter(o => o && Object.keys(allowedOutcomes).includes(o))
    );

   // Add all tags concurrently
    await Promise.all(
      [...uniqueOutcomes].map(outcome =>
        ZoteroIntegration.addTag(itemID, allowedOutcomes[outcome])
      )
    );

    // Get child notes to find existing replication note
    const noteIDs = item.getNotes();
    let existingNote = null;
    for (let noteID of noteIDs) {
      const note = await Zotero.Items.getAsync(noteID);
      const currentNoteHTML = note.getNote();
      if (currentNoteHTML.startsWith('<h2>Replications Found</h2>')) {
        existingNote = note;
        break;
      }
    }

    if (existingNote) {
      // Incremental update: Parse HTML and append new <li> if DOI not present
      let currentHTML = existingNote.getNote();
      const parser = new DOMParser();
      const doc = parser.parseFromString(currentHTML, 'text/html');
      const ul = doc.querySelector('ul');
      if (!ul) {
        // Malformed note; overwrite as fallback
        existingNote.setNote(this.createReplicationNote(uniqueReplications));
        await existingNote.saveTx();
        return;
      }

      // Extract existing DOIs from <li>s
      const existingLis = Array.from(ul.querySelectorAll('li'));
      const existingDOIs = new Set();
      existingLis.forEach(liElem => {
        const doiA = liElem.querySelector('a[href^="https://doi.org/"]');
        if (doiA) {
          const doi = doiA.href.replace('https://doi.org/', '').trim();
          existingDOIs.add(doi);
        }
      });

      // Append new <li>s if not duplicate
      let added = false;
      uniqueReplications.forEach(rep => {
        const doi_r = (rep.doi_r || '').trim();
        if (doi_r && !existingDOIs.has(doi_r)) {
          const newLiHTML = this._createReplicationLi(rep);
          ul.insertAdjacentHTML('beforeend', newLiHTML);
          existingDOIs.add(doi_r);
          added = true;
        }
      });

      if (added) {
        const newHTML = doc.body.innerHTML;
        existingNote.setNote(newHTML);
        await existingNote.saveTx();
      }
    } else {
      // Create new note
      const noteHTML = this.createReplicationNote(uniqueReplications);
      await ZoteroIntegration.addNote(itemID, noteHTML);
    }
      // New: Automatically add replications to "Replication folder" collection
      const libraryID = item.libraryID; // Use same library as original item (personal or group)
      let collections = Zotero.Collections.getByLibrary(libraryID, true); // true for including subcollections, but we want top-level
      let replicationCollection = collections.find(c => c.name === "Replication folder" && !c.hasParent());

      if (!replicationCollection) {
        replicationCollection = new Zotero.Collection();
        replicationCollection.libraryID = libraryID;
        replicationCollection.name = "Replication folder";
        await replicationCollection.saveTx();
        Zotero.debug(`Created new "Replication folder" collection in library ${libraryID}`);
      }

      for (let rep of uniqueReplications) {
        const doi_r = (rep.doi_r || '').trim();
        if (!doi_r || !doi_r.startsWith('10.')) {
          Zotero.debug(`Skipping invalid or missing DOI for replication: ${doi_r}`);
          continue; // Skip if no valid DOI
=======
  /**
   * Notify user about replications found
   * @param {number} itemID
   * @param {Array} replications
   */
  async notifyUser(itemID, replications) {
    try {
      const item = await Zotero.Items.getAsync(itemID);

      // Deduplicate replications by doi_r
      const seen = new Set();
      const uniqueReplications = replications.filter(rep => {
        const doi_r = (rep.doi_r || '').trim();
        if (doi_r && !seen.has(doi_r)) {
          seen.add(doi_r);
          return true;
        }
        return false;
      });

      // Always add "Has Replication" tag if missing
      await ZoteroIntegration.addTag(itemID, "Has Replication");

      // Add outcome tags based on current replications (duplicates ignored)
      const allowedOutcomes = {
        successful: "Replication: Successful",
        failure: "Replication: Failure",
        mixed: "Replication: Mixed"
      };
      const uniqueOutcomes = new Set(
        uniqueReplications
          .map(r => r.outcome && typeof r.outcome === 'string' ? r.outcome.toLowerCase() : null)
          .filter(o => o && Object.keys(allowedOutcomes).includes(o))
      );
      // Add all tags concurrently
      await Promise.all(
        [...uniqueOutcomes].map(outcome =>
          ZoteroIntegration.addTag(itemID, allowedOutcomes[outcome])
        )
      );

      // Get child notes to find existing replication note
      const noteIDs = item.getNotes();
      let existingNote = null;
      for (let noteID of noteIDs) {
        const note = await Zotero.Items.getAsync(noteID);
        const currentNoteHTML = note.getNote();
        if (currentNoteHTML.startsWith('<h2>Replications Found</h2>')) {
          existingNote = note;
          break;
>>>>>>> 1c186085
        }
      }

<<<<<<< HEAD
        // Check for duplicate by DOI in the library
        const search = new Zotero.Search();
        search.libraryID = libraryID;
        search.addCondition('DOI', 'is', doi_r);
        const existingIDs = await search.search();
        if (existingIDs.length > 0) {
          Zotero.debug(`Skipping duplicate replication item with DOI: ${doi_r}`);
          continue;
        }

        // Create new journal article item
        const newItem = new Zotero.Item('journalArticle');
        newItem.libraryID = libraryID;
        newItem.setField('title', rep.title_r || 'Untitled Replication');
        newItem.setField('publicationTitle', rep.journal_r || '');
        newItem.setField('volume', rep.volume_r || '');
        newItem.setField('issue', rep.issue_r || '');
        newItem.setField('pages', rep.pages_r || '');
        newItem.setField('date', rep.year_r ? rep.year_r.toString() : '');
        newItem.setField('DOI', doi_r);

        // Add authors
        if (rep.author_r && Array.isArray(rep.author_r)) {
          for (let author of rep.author_r) {
            newItem.addCreator({
              creatorType: 'author',
              firstName: author.given || '',
              lastName: author.family || ''
            });
          }
        }

        // Save the new item
        const newItemID = await newItem.saveTx();
        Zotero.debug(`Added new replication item with ID ${newItemID} for DOI ${doi_r}`);

        // Add to collection
        replicationCollection.addItem(newItemID);
        await replicationCollection.saveTx();
      }
  } catch (error) {
    Zotero.logError(`Failed to notify user for item ${itemID}: ${error.message}`);
    throw error;
  }
},

/**
 * Notify user and add replications to folder (wrapper function)
 * Combines notifyUser and addReplicationsToFolder calls
 * @param {number} itemID
 * @param {Array} replications
 */
async notifyUserAndAddReplications(itemID, replications) {
  try {
    // Step 1: Add tags and notes to the original item
    await this.notifyUser(itemID, replications);
    
    // Step 2: Add replications to the Replication folder
    await this.addReplicationsToFolder(itemID, replications);
  } catch (error) {
    Zotero.logError(`Error in notifyUserAndAddReplications for item ${itemID}: ${error.message}`);
    throw error;
  }
},

/**
 * Add replications to "Replication folder" collection
 * @param {number} itemID - The original item ID (used to get library)
 * @param {Array} replications - Array of replication objects
 */
async addReplicationsToFolder(itemID, replications) {
  try {
    const item = await Zotero.Items.getAsync(itemID);

    // Deduplicate replications by doi_r
    const seen = new Set();
    const uniqueReplications = replications.filter(rep => {
      const doi_r = (rep.doi_r || '').trim();
      if (doi_r && !seen.has(doi_r)) {
        seen.add(doi_r);
        return true;
      }
      return false;
    });

    // Get or create "Replication folder" collection
    const libraryID = item.libraryID;
    let collections = Zotero.Collections.getByLibrary(libraryID, true);
    let replicationCollection = collections.find(c => c.name === "Replication folder");

    if (!replicationCollection) {
      replicationCollection = new Zotero.Collection();
      replicationCollection.libraryID = libraryID;
      replicationCollection.name = "Replication folder";
      await replicationCollection.save();
      Zotero.debug(`Created new "Replication folder" collection in library ${libraryID}`);
    }

    // WRAP THE LOOP IN A TRANSACTION
    await Zotero.DB.executeTransaction(async function() {
      for (let rep of uniqueReplications) {
        const doi_r = (rep.doi_r || '').trim();
        if (!doi_r || !doi_r.startsWith('10.')) {
          Zotero.debug(`Skipping invalid or missing DOI for replication: ${doi_r}`);
          continue;
        }

        // Check for duplicate by DOI in the library
        const search = new Zotero.Search();
        search.libraryID = libraryID;
        search.addCondition('DOI', 'is', doi_r);
        const existingIDs = await search.search();
        if (existingIDs.length > 0) {
          Zotero.debug(`Skipping duplicate replication item with DOI: ${doi_r}`);
          continue;
        }

        try {
          // Create new journal article item
          const newItem = new Zotero.Item('journalArticle');
          newItem.libraryID = libraryID;
          newItem.setField('title', rep.title_r || 'Untitled Replication');
          newItem.setField('publicationTitle', rep.journal_r || '');
          newItem.setField('volume', rep.volume_r || '');
          newItem.setField('issue', rep.issue_r || '');
          newItem.setField('pages', rep.pages_r || '');
          newItem.setField('date', rep.year_r ? rep.year_r.toString() : '');
          newItem.setField('DOI', doi_r);

          // Save the new item FIRST (before adding creators)
          const newItemID = await newItem.save();
          Zotero.debug(`Added new replication item with ID ${newItemID} for DOI ${doi_r}`);

          // Parse authors from JSON string
          let authors = [];
          if (rep.author_r) {
            try {
              if (typeof rep.author_r === 'string') {
                authors = JSON.parse(rep.author_r);
              } else if (Array.isArray(rep.author_r)) {
                authors = rep.author_r;
              }
            } catch (e) {
              Zotero.debug(`Failed to parse authors for DOI ${doi_r}: ${e.message}`);
              authors = [];
            }
          }

          // Add authors AFTER saving item
          if (authors && Array.isArray(authors) && authors.length > 0) {
            for (let author of authors) {
              try {
                newItem.addCreator({
                  creatorType: 'author',
                  firstName: author.given || '',
                  lastName: author.family || ''
                });
              } catch (e) {
                Zotero.debug(`Failed to add creator for DOI ${doi_r}: ${e.message}`);
              }
            }
            // Save again to commit authors
            await newItem.save();
          }

          // Add to collection
          replicationCollection.addItem(newItemID);
          await replicationCollection.save();
          Zotero.debug(`Added replication item ${newItemID} to "Replication folder"`);
        } catch (error) {
          Zotero.debug(`Error creating replication item for DOI ${doi_r}: ${error.message}`);
          // Continue to next replication even if one fails
        }
      }
    });

  } catch (error) {
    Zotero.logError(`Failed to add replications to folder for item ${itemID}: ${error.message}`);
    throw error;
  }
},
=======
      if (existingNote) {
        // Incremental update: Parse HTML and append new <li> if DOI not present
        let currentHTML = existingNote.getNote();
        const parser = new DOMParser();
        const doc = parser.parseFromString(currentHTML, 'text/html');
        const ul = doc.querySelector('ul');
        if (!ul) {
          // Malformed note; overwrite as fallback
          existingNote.setNote(this.createReplicationNote(uniqueReplications));
          await existingNote.saveTx();
          return;
        }

        // Extract existing DOIs from <li>s
        const existingLis = Array.from(ul.querySelectorAll('li'));
        const existingDOIs = new Set();
        existingLis.forEach(liElem => {
          const doiA = liElem.querySelector('a[href^="https://doi.org/"]');
          if (doiA) {
            const doi = doiA.href.replace('https://doi.org/', '').trim();
            existingDOIs.add(doi);
          }
        });

        // Append new <li>s if not duplicate
        let added = false;
        uniqueReplications.forEach(rep => {
          const doi_r = (rep.doi_r || '').trim();
          if (doi_r && !existingDOIs.has(doi_r)) {
            const newLiHTML = this._createReplicationLi(rep);
            ul.insertAdjacentHTML('beforeend', newLiHTML);  // Add to end of <ul>
            existingDOIs.add(doi_r);
            added = true;
          }
        });

        if (added) {
          const newHTML = doc.body.innerHTML;  // Serialize back (preserves user content after <ul>)
          existingNote.setNote(newHTML);
          await existingNote.saveTx();
        }
      } else {
        // Create new note
        const noteHTML = this.createReplicationNote(uniqueReplications);
        await ZoteroIntegration.addNote(itemID, noteHTML);
      }

      // New: Automatically add replications to "Replication folder" collection
      const libraryID = item.libraryID; // Use same library as original item (personal or group)
      let collections = Zotero.Collections.getByLibrary(libraryID, true); // true for including subcollections, but we want top-level
      let replicationCollection = collections.find(c => c.name === "Replication folder" && !c.hasParent());

      if (!replicationCollection) {
        replicationCollection = new Zotero.Collection();
        replicationCollection.libraryID = libraryID;
        replicationCollection.name = "Replication folder";
        await replicationCollection.saveTx();
        Zotero.debug(`Created new "Replication folder" collection in library ${libraryID}`);
      }

      for (let rep of uniqueReplications) {
        const doi_r = (rep.doi_r || '').trim();
        if (!doi_r || !doi_r.startsWith('10.')) {
          Zotero.debug(`Skipping invalid or missing DOI for replication: ${doi_r}`);
          continue; // Skip if no valid DOI
        }

        // Check for duplicate by DOI in the library
        const search = new Zotero.Search();
        search.libraryID = libraryID;
        search.addCondition('DOI', 'is', doi_r);
        const existingIDs = await search.search();
        if (existingIDs.length > 0) {
          Zotero.debug(`Skipping duplicate replication item with DOI: ${doi_r}`);
          continue;
        }

        // Create new journal article item
        const newItem = new Zotero.Item('journalArticle');
        newItem.libraryID = libraryID;
        newItem.setField('title', rep.title_r || 'Untitled Replication');
        newItem.setField('publicationTitle', rep.journal_r || '');
        newItem.setField('volume', rep.volume_r || '');
        newItem.setField('issue', rep.issue_r || '');
        newItem.setField('pages', rep.pages_r || '');
        newItem.setField('date', rep.year_r ? rep.year_r.toString() : '');
        newItem.setField('DOI', doi_r);

        // Add authors
        if (rep.author_r && Array.isArray(rep.author_r)) {
          for (let author of rep.author_r) {
            newItem.addCreator({
              creatorType: 'author',
              firstName: author.given || '',
              lastName: author.family || ''
            });
          }
        }

        // Save the new item
        const newItemID = await newItem.saveTx();
        Zotero.debug(`Added new replication item with ID ${newItemID} for DOI ${doi_r}`);

        // Add to collection
        replicationCollection.addItem(newItemID);
        await replicationCollection.saveTx();
      }

    } catch (error) {
      throw new Error(`Failed to notify user for item ${itemID}: ${error.message}`);
    }
  },

>>>>>>> 1c186085
  /**
   * Parse authors into formatted string
   */
  _parseAuthors(authors) {
    if (!authors || !Array.isArray(authors) || authors.length === 0) return 'No authors available';
    const authorStrings = authors.map(author => {
      const initial = author.given ? author.given.split(' ').map(part => part[0] + '.').join(' ') : '';
      return `${author.family}, ${initial}`;
    });
    return authorStrings.slice(0, -1).join(', ') + (authorStrings.length > 1 ? ' & ' : '') + authorStrings.slice(-1);
  },

  _createReplicationLi(rep) {
    let li = '<li>';
    li += `<strong>${this._escapeHtml(rep.title_r || 'No title available')}</strong><br>`;
    li += `${this._parseAuthors(rep.author_r)} (${this._escapeHtml(rep.year_r || 'N/A')})<br>`;
    li += `<em>${this._escapeHtml(rep.journal_r || 'No journal')}</em><br>`;
    li += `DOI: <a href="https://doi.org/${this._escapeHtml(rep.doi_r || 'N/A')}">${this._escapeHtml(rep.doi_r || 'N/A')}</a><br>`;
    if (rep.outcome) {
      li += `Author Reported Outcome: <strong>${this._escapeHtml(rep.outcome)}</strong><br>`;
    }
    if (rep.doi_r && rep.doi_r.trim().toLowerCase() !== 'na' &&
      rep.url_r && typeof rep.url_r === 'string' && rep.url_r.trim().toLowerCase() !== 'na' &&
      rep.url_r.trim().startsWith('https')) {
      li += `This study has a linked report: <a href="${this._escapeHtml(rep.url_r.trim())}" target="_blank">${this._escapeHtml(rep.url_r.trim())}</a><br>`;
    }
    li += '</li>';
    return li;
  },

  /**
   * Format replication data as HTML note
   * @param {Array} replications
   */
  createReplicationNote(replications) {
    let html = '<h2>Replications Found</h2>';
    html += '<i>This is an automatically generated note. Do not make changes!</i><br>';
    html += '<p>This study has been replicated:</p>';
    html += '<ul>';
    for (let rep of replications) {
      html += this._createReplicationLi(rep);
    }
    html += '</ul>';
    html += `
      <hr/>
      <div style="padding:10px; border-radius:5px; margin-top:15px;">
        <p><strong>Did you find this result useful? Provide feedback <a href="https://tinyurl.com/y5evebv9" target="_blank">here</a>!</strong></p>
      </div>
    `;
    html += '<p><small>Generated by Zotero Replication Checker using the FORRT Replication Database (FReD)</small></p>';
    return html;
  },

  /**
   * Escape HTML to prevent XSS
   */
  _escapeHtml(text) {
    if (!text) return '';
    return String(text)
      .replace(/&/g, '&amp;')
      .replace(/</g, '&lt;')
      .replace(/>/g, '&gt;')
      .replace(/"/g, '&quot;')
      .replace(/'/g, '&#039;');
  },

  /**
   * Show formatted results alert
   * @param {Array} results
   * @param {number} doiCount
   * @param {number} totalItems
   * @param {boolean} isSelected
   * @param {boolean} isCollection
   */
  showResultsAlert(results, doiCount, totalItems, isSelected = false, isCollection = false) {
    const win = Zotero.getMainWindow();
    if (!win) return;

    let message = isCollection ? "Collection Scan Complete" : (isSelected ? "Selected Items Scan Complete" : "Library Scan Complete");
    message += `\nTotal items checked: ${totalItems}`;
    message += `\nItems with DOIs: ${doiCount}`;
    message += "\n\nReplication check results:";

    const matchCount = results.filter(r => r.replications.length > 0).length;

    if (matchCount > 0) {
      message += `\n${matchCount} item(s) have replications.`;
    } else {
      message += "\nNo replications found.";
    }

    message += "\nView notes for details or select items to re-check.";

    Services.prompt.alert(win, "Zotero Replication Checker", message);
  },

  /**
   * Shutdown function - cleanup
   */
  shutdown() {
    this.unregisterNotifier();
  }
};<|MERGE_RESOLUTION|>--- conflicted
+++ resolved
@@ -70,7 +70,6 @@
   try {
     const itemsToCheck = [];
 
-<<<<<<< HEAD
     for (let itemID of itemIDs) {
       const item = await Zotero.Items.getAsync(itemID);
       
@@ -78,15 +77,6 @@
       if (!item || item.isAttachment() || item.isNote()) {
         continue;
       }
-=======
-      for (let itemID of itemIDs) {
-        const item = await Zotero.Items.getAsync(itemID);
-
-        // Skip attachments, notes, and items already tagged
-        if (!item || item.isAttachment() || item.isNote()) {
-          continue;
-        }
->>>>>>> 1c186085
 
       let doi = item.getField('DOI');
       if (!doi) {
@@ -174,11 +164,7 @@
 
       if (result) {
         // User clicked "OK" - add tag and note
-<<<<<<< HEAD
         await this.notifyUserAndAddReplications(itemID, replications);
-=======
-        await this.notifyUser(itemID, replications);
->>>>>>> 1c186085
 
         // Show success message
         const progressWin = new Zotero.ProgressWindow();
@@ -364,7 +350,6 @@
     }
   },
 
-<<<<<<< HEAD
 /**
  * Notify user about replications found
  * @param {number} itemID
@@ -483,62 +468,9 @@
         if (!doi_r || !doi_r.startsWith('10.')) {
           Zotero.debug(`Skipping invalid or missing DOI for replication: ${doi_r}`);
           continue; // Skip if no valid DOI
-=======
-  /**
-   * Notify user about replications found
-   * @param {number} itemID
-   * @param {Array} replications
-   */
-  async notifyUser(itemID, replications) {
-    try {
-      const item = await Zotero.Items.getAsync(itemID);
-
-      // Deduplicate replications by doi_r
-      const seen = new Set();
-      const uniqueReplications = replications.filter(rep => {
-        const doi_r = (rep.doi_r || '').trim();
-        if (doi_r && !seen.has(doi_r)) {
-          seen.add(doi_r);
-          return true;
-        }
-        return false;
-      });
-
-      // Always add "Has Replication" tag if missing
-      await ZoteroIntegration.addTag(itemID, "Has Replication");
-
-      // Add outcome tags based on current replications (duplicates ignored)
-      const allowedOutcomes = {
-        successful: "Replication: Successful",
-        failure: "Replication: Failure",
-        mixed: "Replication: Mixed"
-      };
-      const uniqueOutcomes = new Set(
-        uniqueReplications
-          .map(r => r.outcome && typeof r.outcome === 'string' ? r.outcome.toLowerCase() : null)
-          .filter(o => o && Object.keys(allowedOutcomes).includes(o))
-      );
-      // Add all tags concurrently
-      await Promise.all(
-        [...uniqueOutcomes].map(outcome =>
-          ZoteroIntegration.addTag(itemID, allowedOutcomes[outcome])
-        )
-      );
-
-      // Get child notes to find existing replication note
-      const noteIDs = item.getNotes();
-      let existingNote = null;
-      for (let noteID of noteIDs) {
-        const note = await Zotero.Items.getAsync(noteID);
-        const currentNoteHTML = note.getNote();
-        if (currentNoteHTML.startsWith('<h2>Replications Found</h2>')) {
-          existingNote = note;
-          break;
->>>>>>> 1c186085
-        }
-      }
-
-<<<<<<< HEAD
+        }
+      }
+
         // Check for duplicate by DOI in the library
         const search = new Zotero.Search();
         search.libraryID = libraryID;
@@ -720,121 +652,6 @@
     throw error;
   }
 },
-=======
-      if (existingNote) {
-        // Incremental update: Parse HTML and append new <li> if DOI not present
-        let currentHTML = existingNote.getNote();
-        const parser = new DOMParser();
-        const doc = parser.parseFromString(currentHTML, 'text/html');
-        const ul = doc.querySelector('ul');
-        if (!ul) {
-          // Malformed note; overwrite as fallback
-          existingNote.setNote(this.createReplicationNote(uniqueReplications));
-          await existingNote.saveTx();
-          return;
-        }
-
-        // Extract existing DOIs from <li>s
-        const existingLis = Array.from(ul.querySelectorAll('li'));
-        const existingDOIs = new Set();
-        existingLis.forEach(liElem => {
-          const doiA = liElem.querySelector('a[href^="https://doi.org/"]');
-          if (doiA) {
-            const doi = doiA.href.replace('https://doi.org/', '').trim();
-            existingDOIs.add(doi);
-          }
-        });
-
-        // Append new <li>s if not duplicate
-        let added = false;
-        uniqueReplications.forEach(rep => {
-          const doi_r = (rep.doi_r || '').trim();
-          if (doi_r && !existingDOIs.has(doi_r)) {
-            const newLiHTML = this._createReplicationLi(rep);
-            ul.insertAdjacentHTML('beforeend', newLiHTML);  // Add to end of <ul>
-            existingDOIs.add(doi_r);
-            added = true;
-          }
-        });
-
-        if (added) {
-          const newHTML = doc.body.innerHTML;  // Serialize back (preserves user content after <ul>)
-          existingNote.setNote(newHTML);
-          await existingNote.saveTx();
-        }
-      } else {
-        // Create new note
-        const noteHTML = this.createReplicationNote(uniqueReplications);
-        await ZoteroIntegration.addNote(itemID, noteHTML);
-      }
-
-      // New: Automatically add replications to "Replication folder" collection
-      const libraryID = item.libraryID; // Use same library as original item (personal or group)
-      let collections = Zotero.Collections.getByLibrary(libraryID, true); // true for including subcollections, but we want top-level
-      let replicationCollection = collections.find(c => c.name === "Replication folder" && !c.hasParent());
-
-      if (!replicationCollection) {
-        replicationCollection = new Zotero.Collection();
-        replicationCollection.libraryID = libraryID;
-        replicationCollection.name = "Replication folder";
-        await replicationCollection.saveTx();
-        Zotero.debug(`Created new "Replication folder" collection in library ${libraryID}`);
-      }
-
-      for (let rep of uniqueReplications) {
-        const doi_r = (rep.doi_r || '').trim();
-        if (!doi_r || !doi_r.startsWith('10.')) {
-          Zotero.debug(`Skipping invalid or missing DOI for replication: ${doi_r}`);
-          continue; // Skip if no valid DOI
-        }
-
-        // Check for duplicate by DOI in the library
-        const search = new Zotero.Search();
-        search.libraryID = libraryID;
-        search.addCondition('DOI', 'is', doi_r);
-        const existingIDs = await search.search();
-        if (existingIDs.length > 0) {
-          Zotero.debug(`Skipping duplicate replication item with DOI: ${doi_r}`);
-          continue;
-        }
-
-        // Create new journal article item
-        const newItem = new Zotero.Item('journalArticle');
-        newItem.libraryID = libraryID;
-        newItem.setField('title', rep.title_r || 'Untitled Replication');
-        newItem.setField('publicationTitle', rep.journal_r || '');
-        newItem.setField('volume', rep.volume_r || '');
-        newItem.setField('issue', rep.issue_r || '');
-        newItem.setField('pages', rep.pages_r || '');
-        newItem.setField('date', rep.year_r ? rep.year_r.toString() : '');
-        newItem.setField('DOI', doi_r);
-
-        // Add authors
-        if (rep.author_r && Array.isArray(rep.author_r)) {
-          for (let author of rep.author_r) {
-            newItem.addCreator({
-              creatorType: 'author',
-              firstName: author.given || '',
-              lastName: author.family || ''
-            });
-          }
-        }
-
-        // Save the new item
-        const newItemID = await newItem.saveTx();
-        Zotero.debug(`Added new replication item with ID ${newItemID} for DOI ${doi_r}`);
-
-        // Add to collection
-        replicationCollection.addItem(newItemID);
-        await replicationCollection.saveTx();
-      }
-
-    } catch (error) {
-      throw new Error(`Failed to notify user for item ${itemID}: ${error.message}`);
-    }
-  },
-
->>>>>>> 1c186085
   /**
    * Parse authors into formatted string
    */
